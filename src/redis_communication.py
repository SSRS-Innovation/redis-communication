--- conflicted
+++ resolved
@@ -35,6 +35,8 @@
                 continue
             print(f"Connected to Redis server at {host}:{port}", flush=True)
             break
+
+        self._pubsub = self._r.pubsub()
 
     def add_subscriber(
             self,
@@ -201,10 +203,7 @@
             return self._r.time()
         except redis.exceptions.ConnectionError:
             self.connect_to_server(self.host, self.port)
-<<<<<<< HEAD
             return self.get_server_time()
-=======
->>>>>>> 05285625
 
     @staticmethod
     def _to_json(
